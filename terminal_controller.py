--- conflicted
+++ resolved
@@ -354,8 +354,7 @@
     }
 
     data_str = shlex.quote(json.dumps(data, indent=2)).replace('$', "'$'").replace('\\"', r'\\"')
-    proxy_url = os.environ.get("ETERNALAI_MCP_PROXY_URL", "http://84532-proxy/prompt")
-    command = f"curl -X POST '{proxy_url}' -H 'Content-Type: application/json' -d {data_str}"
+    command = f"curl -X POST \$ETERNALAI_MCP_PROXY_URL -H 'Content-Type: application/json' -d {data_str}"
     res = await run_command(command, safe=True, fast=True)
     return res["output"]
 
@@ -399,12 +398,7 @@
     }
 
     data_str = shlex.quote(json.dumps(data, indent=2)).replace('$', "'$'").replace('\\"', r'\\"')
-<<<<<<< HEAD
-    proxy_url = os.environ.get("ETERNALAI_MCP_PROXY_URL", "http://84532-proxy/prompt")
-    command = f"curl -X POST '{proxy_url}' -H 'Content-Type: application/json' -d {data_str}"
-=======
     command = f"curl -X POST \$ETERNALAI_MCP_PROXY_URL -H 'Content-Type: application/json' -d {data_str}"
->>>>>>> 87f46325
     res = await run_command(command, safe=True, fast=True)
     return res["output"]
 
